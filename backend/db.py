--- conflicted
+++ resolved
@@ -278,16 +278,13 @@
     print(f"[check_and_complete_job] Checking job {clean_job_id} for project {project_id}")
     
     try:
-<<<<<<< HEAD
+
         # Create provider-aware client
         client = create_client()
         
         # Retrieve job status
         job = client.responses.retrieve(job_id)
-=======
-        # Retrieve job status using the cleaned job_id
-        job = client.responses.retrieve(clean_job_id)
->>>>>>> 0ce3b42a
+
         
         if job.status == "completed":
             print(f"[check_and_complete_job] Job {clean_job_id} completed successfully")
@@ -412,16 +409,13 @@
     print(f"[check_job] Checking job {clean_job_id}")
     
     try:
-<<<<<<< HEAD
+
         # Create provider-aware client
         client = create_client()
         
         # Retrieve job status
         job = client.responses.retrieve(job_id)
-=======
-        # Retrieve job status using the cleaned job_id
-        job = client.responses.retrieve(clean_job_id)
->>>>>>> 0ce3b42a
+
         return job
     except Exception as e:
         print(f"[check_job] Error checking job: {e}")
@@ -834,30 +828,17 @@
             
         if project['status'] == 'processing' and project['job_id']:
             # Cancel the OpenAI job
-<<<<<<< HEAD
+            api_key = load_api_key()
             try:
                 client = create_client()
+                clean_job_id = project['job_id'].strip() if project['job_id'] else ""
                 # FIXME: also cancel the job when we retry with o3?
-                client.responses.cancel(project['job_id'])
-                print(f"Cancelled job {project['job_id']} for project {project_id}")
+                  client.responses.cancel(clean_job_id)
+                  print(f"Cancelled job {clean_job_id} for project {project_id}")
             except Exception as e:
                 print(f"Failed to cancel job {project['job_id']}: {e}")
                 # Continue with deletion anyway
-=======
-            api_key = load_api_key()
-            if api_key:
-                client = OpenAI(api_key=api_key)
-                try:
-                    # Sanitize job_id to remove any whitespace or newline characters
-                    clean_job_id = project['job_id'].strip() if project['job_id'] else ""
-                    # FIXME: also cancel the job when we retry with o3?
-                    client.responses.cancel(clean_job_id)
-                    print(f"Cancelled job {clean_job_id} for project {project_id}")
-                except Exception as e:
-                    print(f"Failed to cancel job {project['job_id']}: {e}")
-                    # Continue with deletion anyway
->>>>>>> 0ce3b42a
-        
+       
         # Step 2: Database deletion in transaction
         with get_db_connection() as conn:
             conn.execute("BEGIN TRANSACTION")
